--- conflicted
+++ resolved
@@ -40,7 +40,6 @@
             self._settings.get([RESTART_MAX_TIME_KEY]),
         )
 
-<<<<<<< HEAD
     ##~~ SettingsPlugin
     def get_settings_defaults(self):
         d = {}
@@ -68,14 +67,7 @@
         d[RESTART_ON_PAUSE_KEY] = False
         d[RESTART_MAX_TIME_KEY] = 60*60
         return d
-=======
-			if event == Events.PRINTER_STATE_CHANGED:
-				# If the printer is operational and the last print succeeded then we start next print
-				state = self._printer.get_state_id()
-				if state  == "OPERATIONAL":
-					if self.enabled == True and self.paused == False:
-						self.start_next_print()
->>>>>>> 4bbcbbb1
+
 
     ##~~ StartupPlugin
     def on_after_startup(self):
