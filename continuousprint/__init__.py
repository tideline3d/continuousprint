# coding=utf-8
from __future__ import absolute_import

import os
import socket
import json
import time
import traceback
from pathlib import Path
import octoprint.plugin
import octoprint.util
from octoprint.events import Events
import octoprint.filemanager
from octoprint.filemanager.util import DiskFileWrapper
from octoprint.filemanager.destinations import FileDestinations
from octoprint.util import RepeatedTimer
import octoprint.timelapse

from peerprint.filesharing import Fileshare
from .driver import Driver, Action as DA, Printer as DP
from .analysis import CPQProfileAnalysisQueue
from .queues.lan import LANQueue
from .queues.multi import MultiQueue
from .queues.local import LocalQueue
from .storage.database import (
    migrateFromSettings,
    init as init_db,
    DEFAULT_QUEUE,
    ARCHIVE_QUEUE,
)
from .data import (
    PRINTER_PROFILES,
    GCODE_SCRIPTS,
    Keys,
    PRINT_FILE_DIR,
    TEMP_FILES,
    ASSETS,
    TEMPLATES,
    update_info,
)
from .storage import queries
from .script_runner import ScriptRunner
from .api import ContinuousPrintAPI, Permission as CPQPermission

UPDATE_PD = 1


class ContinuousprintPlugin(
    octoprint.plugin.SettingsPlugin,
    octoprint.plugin.TemplatePlugin,
    octoprint.plugin.AssetPlugin,
    octoprint.plugin.StartupPlugin,
    octoprint.plugin.EventHandlerPlugin,
    ContinuousPrintAPI,
):
    def _on_queue_update(self, q, now=time.time()):
        self._logger.debug("_on_queue_update")
        self._sync_state()

    def _on_settings_updated(self):
        self.d.set_retry_on_pause(
            self._get_key(Keys.RESTART_ON_PAUSE),
            int(self._get_key(Keys.RESTART_MAX_RETRIES)),
            int(self._get_key(Keys.RESTART_MAX_TIME)),
        )

    def _set_key(self, k, v):
        return self._settings.set([k.setting], v)

    def _get_key(self, k, default=None):
        v = self._settings.get([k.setting])
        return v if v is not None else default

    def _add_folder(self, path):
        return self._file_manager.add_folder(
            FileDestinations.LOCAL, self._path_in_storage(path)
        )

    def _get_local_ip(self):
        # https://stackoverflow.com/a/57355707
        hostname = socket.gethostname()
        try:
            return socket.gethostbyname(f"{hostname}.local")
        except socket.gaierror:
            return socket.gethostbyname(hostname)

    def _add_set(self, path, sd, draft=True, profiles=[]):
        meta = self._file_manager.get_metadata(FileDestinations.LOCAL, data['path'])
        prof = meta.get('analysis', {}).get(CPQProfileAnalysisQueue.PROFILE_KEY)
        if self._get_key(Keys.INFER_PROFILE) and prof is None:
            self._set_add_awaiting_metadata[path] = (path, sd, draft, profiles)
        self._get_queue(DEFAULT_QUEUE).add_set(
            "", self._preprocess_set(dict(path=path, sd="true" if sd else "false", count=1, jobDraft=draft, profiles=profiles))
        )
        self._sync_state()

    # --------------------- Begin StartupPlugin ---------------------

    def _setup_thirdparty_plugin_integration(self):
        # Turn on "restart on pause" when Obico plugin is detected (must be version 1.8.11 or higher for custom event hook)
        if getattr(octoprint.events.Events, "PLUGIN_OBICO_COMMAND", None) is not None:
            self._logger.info(
                "Has Obico plugin with custom events integration - enabling failure automation"
            )
            self._set_key(Keys.RESTART_ON_PAUSE, True)
        else:
            self._set_key(Keys.RESTART_ON_PAUSE, False)

        # SpoolManager plugin isn't required, but does enable material-based printing if it exists
        # Code based loosely on https://github.com/OllisGit/OctoPrint-PrintJobHistory/ (see _getPluginInformation)
        smplugin = self._plugin_manager.plugins.get("SpoolManager")
        if smplugin is not None and smplugin.enabled:
            self._spool_manager = smplugin.implementation
            self._logger.info("SpoolManager found - enabling material selection")
            self._set_key(Keys.MATERIAL_SELECTION, True)
        else:
            self._spool_manager = None
            self._set_key(Keys.MATERIAL_SELECTION, False)
        self._settings.save()

        # Try to fetch plugin-specific events, defaulting to None otherwise

        # This custom event is only defined when the Obico plugin is installed.
        self.EVENT_OBICO_COMMAND = getattr(
            octoprint.events.Events, "PLUGIN_OBICO_COMMAND", None
        )
        # These events are only defined when OctoPrint-SpoolManager plugin is installed.
        self.EVENT_SPOOL_SELECTED = getattr(
            octoprint.events.Events, "PLUGIN__SPOOLMANAGER_SPOOL_SELECTED", None
        )
        self.EVENT_SPOOL_DESELECTED = getattr(
            octoprint.events.Events, "PLUGIN__SPOOLMANAGER_SPOOL_DESELECTED", None
        )

    def on_after_startup(self):
        self._setup_thirdparty_plugin_integration()

        init_db(
            db_path=Path(self.get_plugin_data_folder()) / "queue.sqlite3",
            logger=self._logger,
        )

        fileshare_dir = self._path_on_disk(f"{PRINT_FILE_DIR}/fileshare/")
        fileshare_addr = f"{self._get_local_ip()}:0"
        self._logger.info(f"Starting fileshare with address {fileshare_addr}")
        self._fileshare = Fileshare(fileshare_addr, fileshare_dir, self._logger)
        self._fileshare.connect()

        # Migrate from old JSON state if needed
        state_data = self._get_key(Keys.QUEUE)
        try:
            if state_data is not None and state_data != "[]":
                settings_state = json.loads(state_data)
                migrateFromSettings(settings_state)
                self._get_key(Keys.QUEUE)
        except Exception:
            self._logger.error(f"Could not migrate old json state: {state_data}")
            self._logger.error(traceback.format_exc())

        queries.clearOldState()

        self._printer_profile = PRINTER_PROFILES[
            self._get_key(data.Keys.PRINTER_PROFILE)
        ]
        self.q = MultiQueue(
            queries, queues.abstract.Strategy.IN_ORDER, self._sync_history
        )  # TODO set strategy for this and all other queue creations
        for q in queries.getQueues():
            if q.addr is not None:
                try:
                    lq = LANQueue(
                        q.name,
                        q.addr,
                        self._logger,
                        queues.abstract.Strategy.IN_ORDER,
                        self._on_queue_update,
                        self._fileshare,
                        self._printer_profile,
                        self._path_on_disk,
                    )
                    lq.connect()
                    self.q.add(q.name, lq)
                except ValueError:
                    self._logger.error(
                        f"Unable to join network queue (name {q.name}, addr {q.addr}) due to ValueError"
                    )
            elif q.name != ARCHIVE_QUEUE:
                self.q.add(
                    q.name,
                    LocalQueue(
                        queries,
                        q.name,
                        queues.abstract.Strategy.IN_ORDER,
                        self._printer_profile,
                        self._path_on_disk,
                        self._add_folder,
                    ),
                )

        self._runner = ScriptRunner(
            self.popup,
            self._get_key,
            self._file_manager,
            self._logger,
            self._printer,
            self._sync_state,
            Keys,
            data.TEMP_FILES,
        )
        self.d = Driver(
            queue=self.q,
            script_runner=self._runner,
            logger=self._logger,
        )
        self._update(DA.DEACTIVATE)  # Initializes and passes printer state
        self._on_settings_updated()

        # It's possible to miss events or for some weirdness to occur in conditionals. Adding a watchdog
        # timer with a periodic tick ensures that the driver knows what the state of the printer is.
        self.watchdog = RepeatedTimer(5.0, self._on_watchdog)
        self.watchdog.start()
        self._logger.info("Continuous Print Plugin started")

    def _on_watchdog(self):
        # Catch/pass all exceptions to prevent errors from stopping the repeated timer.
        try:
            self._update(DA.TICK)
        except Exception:
            traceback.print_exc()

    # ------------------------ End StartupPlugin ---------------------------

    # ------------------------ Begin EventHandlerPlugin --------------------

    def _delete_timelapse(self, full_path):
        # This borrows heavily from `octoprint.timelapse.deleteTimelapse`
        # (https://github.com/OctoPrint/OctoPrint/blob/f430257d7072a83692fc2392c683ed8c97ae47b6/src/octoprint/server/api/timelapse.py#L175)
        # We cannot use it directly as it's bundled into a Flask route
        try:
            thumb_path = octoprint.timelapse.create_thumbnail_path(full_path)
            os.remove(full_path)
            os.remove(thumb_path)
            return True
        except Exception:
            self._logger.warning(
                f"Failed to delete timelapse data ({full_path}, {thumb_path})"
            )
            self._logger.debug(traceback.format_exc())
            return False

    def on_event(self, event, payload):
        if not hasattr(self, "d"):  # Ignore any messages arriving before init
            return
        if event is None:
            return

        current_file = self._printer.get_current_job().get("file", {}).get("name")
        is_current_path = current_file == self.d.current_path()

        if (
            event == Events.UPLOAD
        ):  # https://docs.octoprint.org/en/master/events/index.html#file-handling
            upload_action = self._get_key(Keys.UPLOAD_ACTION)
            if upload_action != "do_nothing":
                self._add_set(
                    path=payload["path"],
                    sd=payload["target"] != "local",
                    draft=(upload_action != "add_printable"),
                )
<<<<<<< HEAD
        elif event == Events.METADATA_ANALYSIS_FINISHED:
            # If we auto-added a file to the queue before analysis finished,
            # it's placed in a pending queue (see self._add_set). Now that 
            # the processing is done, we actually add the set.
            prof = payload["result"].get(CPQProfileAnalysisQueue.PROFILE_KEY)
            path = payload["path"]
            pend = self._set_add_awaiting_metadata.get(path)
            if pend is not None:
                self._add_set(*pend)
                del self._set_add_awaiting_metadata[path]
=======

        if event == Events.MOVIE_DONE:
            # Optionally delete time-lapses created from bed clearing/finishing scripts
            temp_files_base = [f.split("/")[-1] for f in TEMP_FILES.values()]
            if (
                payload["gcode"] in temp_files_base
                and self._get_key(Keys.AUTOMATION_TIMELAPSE_ACTION) == "auto_remove"
            ):
                if self._delete_timelapse(payload["movie"]):
                    self._logger.info(
                        f"Deleted temp file timelapse for {payload['gcode']}"
                    )
                return

            thumb_path = octoprint.timelapse.create_thumbnail_path(payload["movie"])
            if queries.annotateLastRun(payload["gcode"], payload["movie"], thumb_path):
                self._logger.info(
                    f"Annotated run of {payload['gcode']} with timelapse details"
                )
                self._sync_history()
            return

>>>>>>> fe0b0f54
        elif event == Events.PRINT_DONE:
            self._update(DA.SUCCESS)
        elif event == Events.PRINT_FAILED:
            # Note that cancelled events are already handled directly with Events.PRINT_CANCELLED
            self._update(DA.FAILURE)
        elif event == Events.PRINT_CANCELLED:
            if payload.get("user") is not None:
                self._update(DA.DEACTIVATE)
            else:
                self._update(DA.TICK)
        elif (
            is_current_path
            and event == self.EVENT_OBICO_COMMAND
            and payload.get("cmd") == "pause"
            and payload.get("initiator") == "system"
        ):
            self._update(DA.SPAGHETTI)
        elif event == self.EVENT_SPOOL_SELECTED:
            self._update(DA.TICK)
        elif event == self.EVENT_SPOOL_DESELECTED:
            self._update(DA.TICK)
        elif is_current_path and event == Events.PRINT_PAUSED:
            self._update(DA.TICK)
        elif is_current_path and event == Events.PRINT_RESUMED:
            self._update(DA.TICK)
        elif (
            event == Events.PRINTER_STATE_CHANGED
            and self._printer.get_state_id() == "OPERATIONAL"
        ):
            self._update(DA.TICK)
        elif event == Events.SETTINGS_UPDATED:
            self._on_settings_updated()

    # ----------------------- End EventHandlerPlugin --------------------

    #  ---------------------- Begin ContinuousPrintAPI -------------------

    def _msg(self, data):
        # See continuousprint_viewmodel.js onDataUpdaterPluginMessage
        self._plugin_manager.send_plugin_message(self._identifier, data)

    def _path_on_disk(self, path):
        return self._file_manager.path_on_disk(FileDestinations.LOCAL, path)

    def _path_in_storage(self, path):
        return self._file_manager.path_in_storage(FileDestinations.LOCAL, path)

    def _preprocess_set(self, data):
        print("Preprocess set")
        if not self._get_key(Keys.INFER_PROFILE) or data.get('profiles') is not None:
            return data
        else:
            meta = self._file_manager.get_metadata(FileDestinations.LOCAL, data['path'])
            prof = meta.get('analysis', {}).get(CPQProfileAnalysisQueue.PROFILE_KEY)
            print("Resolved profile", prof)
            if prof is not None and prof != "":
                data['profiles'] = [prof]
        return data

    def _update(self, a: DA):
        # Access current file via `get_current_job` instead of `is_current_file` because the latter may go away soon
        # See https://docs.octoprint.org/en/master/modules/printer.html#octoprint.printer.PrinterInterface.is_current_file
        # Avoid using payload.get('path') as some events may not express path info.
        path = self._printer.get_current_job().get("file", {}).get("name")
        pstate = self._printer.get_state_id()
        p = DP.BUSY
        if pstate == "OPERATIONAL":
            p = DP.IDLE
        elif pstate == "PAUSED":
            p = DP.PAUSED

        materials = []
        if self._spool_manager is not None:
            # We need *all* selected spools for all tools, so we must look it up from the plugin itself
            # (event payload also excludes color hex string which is needed for our identifiers)
            try:
                materials = self._spool_manager.api_getSelectedSpoolInformations()
                materials = [
                    f"{m['material']}_{m['colorName']}_{m['color']}"
                    if m is not None
                    else None
                    for m in materials
                ]
            except Exception:
                self._logger.warning(
                    "SpoolManager getSelectedSpoolInformations() returned error; skipping material assignment"
                )

        if self.d.action(a, p, path, materials):
            self._sync_state()

        run = self.q.get_run()
        if run is not None:
            run = run.as_dict()
        netname = self._get_key(Keys.NETWORK_NAME)
        self.q.update_peer_state(netname, p.name, run, self._printer_profile)

    def _state_json(self):
        # IMPORTANT: Non-additive changes to this response string must be released in a MAJOR version bump
        # (e.g. 1.4.1 -> 2.0.0).
        db_qs = dict([(q.name, q.rank) for q in queries.getQueues()])
        qs = [
            dict(q.as_dict(), rank=db_qs[name])
            for name, q in self.q.queues.items()
            if name != "archive"
        ]
        qs.sort(key=lambda q: q["rank"])

        active = self.d.state != self.d._state_inactive if hasattr(self, "d") else False
        resp = {
            "active": active,
            "profile": self._get_key(Keys.PRINTER_PROFILE),
            "status": "Initializing" if not hasattr(self, "d") else self.d.status,
            "statusType": "INIT" if not hasattr(self, "d") else self.d.status_type.name,
            "queues": qs,
        }
        return json.dumps(resp)

    def _history_json(self):
        h = queries.getHistory()

        if self.q.run is not None:
            for row in h:
                if row["run_id"] == self.q.run:
                    row["active"] = True
                    break
        return json.dumps(h)

    def _get_queue(self, name):
        return self.q.get(name)

    def _commit_queues(self, added, removed):
        for name in removed:
            self.q.remove(name)
        for a in added:
            try:
                lq = LANQueue(
                    a["name"],
                    a["addr"],
                    self._logger,
                    queues.abstract.Strategy.IN_ORDER,
                    self._on_queue_update,
                    self._fileshare,
                    self._printer_profile,
                    self._path_on_disk,
                )  # TODO specify strategy
                lq.connect()
                self.q.add(a["name"], lq)
            except ValueError:
                self._logger.error(
                    f"Unable to join network queue (name {qdata['name']}, addr {qdata['addr']}) due to ValueError"
                )

        # We trigger state update rather than returning it here, because this is called by the settings viewmodel
        # (not the main viewmodel that displays the queues)
        self._sync_state()

    # ----------------------- End ContinuousPrintAPI -----------------

    # ---------------------- Begin SettingsPlugin --------------------

    def get_settings_defaults(self):
        return dict(
            [(member.setting, member.default) for member in Keys.__members__.values()]
        )

    # --------------------- End SettingsPlugin ----------------------

    # ---------------------- Begin TemplatePlugin -------------------
    def get_template_vars(self):
        return dict(
            printer_profiles=list(PRINTER_PROFILES.values()),
            gcode_scripts=list(GCODE_SCRIPTS.values()),
            local_ip=self._get_local_ip(),
        )

    def get_template_configs(self):
        return TEMPLATES

    # -------------------- End TemplatePlugin ----------------

    # -------------------- Begin AssetPlugin ----------------
    def get_assets(self):
        return ASSETS

    # -------------------- End AssetPlugin

    # ---------------------------- Begin Plugin Hooks ------------------------------

    def get_update_information(self):
        return update_info(self._plugin_version)

    def add_permissions(*args, **kwargs):
        return [p.as_dict() for p in CPQPermission.__members__.values()]

    # Listen for resume from printer ("M118 //action:queuego") #from @grtrenchman
    def resume_action_handler(self, comm, line, action, *args, **kwargs):
        if not action == "queuego":
            return
        self._update(DA.ACTIVATE)
        self._sync_state()

    def support_gjob_format(*args, **kwargs):
        return dict(machinecode=dict(gjob=["gjob"]))

    def cpq_analysis_queue(*args, **kwargs):
        result = dict(gcode = CPQProfileAnalysisQueue)
        return result


__plugin_name__ = "Continuous Print"
__plugin_pythoncompat__ = ">=3.7,<4"


def __plugin_load__():
    global __plugin_implementation__
    __plugin_implementation__ = ContinuousprintPlugin()

    global __plugin_hooks__
    __plugin_hooks__ = {
        "octoprint.plugin.softwareupdate.check_config": __plugin_implementation__.get_update_information,
        "octoprint.access.permissions": __plugin_implementation__.add_permissions,
        "octoprint.comm.protocol.action": __plugin_implementation__.resume_action_handler,
        "octoprint.filemanager.extension_tree": __plugin_implementation__.support_gjob_format,
        "octoprint.filemanager.analysis.factory": __plugin_implementation__.cpq_analysis_queue,
        # register to listen for "M118 //action:" commands
    }<|MERGE_RESOLUTION|>--- conflicted
+++ resolved
@@ -267,18 +267,6 @@
                     sd=payload["target"] != "local",
                     draft=(upload_action != "add_printable"),
                 )
-<<<<<<< HEAD
-        elif event == Events.METADATA_ANALYSIS_FINISHED:
-            # If we auto-added a file to the queue before analysis finished,
-            # it's placed in a pending queue (see self._add_set). Now that 
-            # the processing is done, we actually add the set.
-            prof = payload["result"].get(CPQProfileAnalysisQueue.PROFILE_KEY)
-            path = payload["path"]
-            pend = self._set_add_awaiting_metadata.get(path)
-            if pend is not None:
-                self._add_set(*pend)
-                del self._set_add_awaiting_metadata[path]
-=======
 
         if event == Events.MOVIE_DONE:
             # Optionally delete time-lapses created from bed clearing/finishing scripts
@@ -300,8 +288,16 @@
                 )
                 self._sync_history()
             return
-
->>>>>>> fe0b0f54
+        elif event == Events.METADATA_ANALYSIS_FINISHED:
+            # If we auto-added a file to the queue before analysis finished,
+            # it's placed in a pending queue (see self._add_set). Now that 
+            # the processing is done, we actually add the set.
+            prof = payload["result"].get(CPQProfileAnalysisQueue.PROFILE_KEY)
+            path = payload["path"]
+            pend = self._set_add_awaiting_metadata.get(path)
+            if pend is not None:
+                self._add_set(*pend)
+                del self._set_add_awaiting_metadata[path]
         elif event == Events.PRINT_DONE:
             self._update(DA.SUCCESS)
         elif event == Events.PRINT_FAILED:
