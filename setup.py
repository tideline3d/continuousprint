# coding=utf-8

########################################################################################################################
### Do not forget to adjust the following variables to your own plugin.

# The plugin's identifier, has to be unique
plugin_identifier = "continuousprint"

# The plugin's python package, should be "octoprint_<plugin identifier>", has to be unique
plugin_package = "continuousprint"

# The plugin's human readable name. Can be overwritten within OctoPrint's internal data via __plugin_name__ in the
# plugin module
plugin_name = "continuousprint"

# The plugin's version. Can be overwritten within OctoPrint's internal data via __plugin_version__ in the plugin module
<<<<<<< HEAD
plugin_version = "2.0.0"
=======
plugin_version = "1.6.0"
>>>>>>> 33d67a7c

# The plugin's description. Can be overwritten within OctoPrint's internal data via __plugin_description__ in the plugin
# module
plugin_description = """Allows a print to be restarted after it has been completed. Use with a Gcode at the end to sweep the old print off the bed in preparation for the new."""

# The plugin's author. Can be overwritten within OctoPrint's internal data via __plugin_author__ in the plugin module
plugin_author = "Scott Martin, formerly Louis Sarwal & Paul Goddard"

# The plugin's author's mail address.
plugin_author_email = "smartin015+oprint@gmail.com"

# The plugin's homepage URL. Can be overwritten within OctoPrint's internal data via __plugin_url__ in the plugin module
plugin_url = "https://github.com/smartin015/continuousprint"

# The plugin's license. Can be overwritten within OctoPrint's internal data via __plugin_license__ in the plugin module
plugin_license = "AGPLv3"

# Any additional requirements besides OctoPrint should be listed here
plugin_requires = ["peewee<4", "peerprint==0.0.8"]

### --------------------------------------------------------------------------------------------------------------------
### More advanced options that you usually shouldn't have to touch follow after this point
### --------------------------------------------------------------------------------------------------------------------

# Additional package data to install for this plugin. The subfolders "templates", "static" and "translations" will
# already be installed automatically if they exist. Note that if you add something here you'll also need to update
# MANIFEST.in to match to ensure that python setup.py sdist produces a source distribution that contains all your
# files. This is sadly due to how python's setup.py works, see also http://stackoverflow.com/a/14159430/2028598
plugin_additional_data = ["continuousprint/data"]

# Any additional python packages you need to install with your plugin that are not contained in <plugin_package>.*
plugin_additional_packages = []

# Any python packages within <plugin_package>.* you do NOT want to install with your plugin
plugin_ignored_packages = []

# Additional parameters for the call to setuptools.setup. If your plugin wants to register additional entry points,
# define dependency links or other things like that, this is the place to go. Will be merged recursively with the
# default setup parameters as provided by octoprint_setuptools.create_plugin_setup_parameters using
# octoprint.util.dict_merge.
#
# Example:
#     plugin_requires = ["someDependency==dev"]
#     additional_setup_parameters = {"dependency_links": ["https://github.com/someUser/someRepo/archive/master.zip#egg=someDependency-dev"]}
additional_setup_parameters = {}

########################################################################################################################

from setuptools import setup
import os

try:
    import octoprint_setuptools
except ImportError:
    print(
        "Could not import OctoPrint's setuptools, are you sure you are running that under "
        "the same python installation that OctoPrint is installed under?"
    )
    import sys

    sys.exit(-1)

setup_parameters = octoprint_setuptools.create_plugin_setup_parameters(
    identifier=plugin_identifier,
    package=plugin_package,
    name=plugin_name,
    version=plugin_version,
    description=plugin_description,
    author=plugin_author,
    mail=plugin_author_email,
    url=plugin_url,
    license=plugin_license,
    requires=plugin_requires,
    additional_packages=plugin_additional_packages,
    ignored_packages=plugin_ignored_packages,
    additional_data=plugin_additional_data,
)

if len(additional_setup_parameters):
    from octoprint.util import dict_merge

    setup_parameters = dict_merge(setup_parameters, additional_setup_parameters)

setup(**setup_parameters)<|MERGE_RESOLUTION|>--- conflicted
+++ resolved
@@ -14,11 +14,7 @@
 plugin_name = "continuousprint"
 
 # The plugin's version. Can be overwritten within OctoPrint's internal data via __plugin_version__ in the plugin module
-<<<<<<< HEAD
-plugin_version = "2.0.0"
-=======
-plugin_version = "1.6.0"
->>>>>>> 33d67a7c
+plugin_version = "2.0.0rc1"
 
 # The plugin's description. Can be overwritten within OctoPrint's internal data via __plugin_description__ in the plugin
 # module
